import minari
import time
import numpy as np
import matplotlib.pyplot as plt

# https://minari.farama.org/datasets/D4RL/kitchen/mixed-v2/
dataset = minari.load_dataset('D4RL/kitchen/mixed-v2')
dataset.set_seed(seed=1)
# print("Observation space:", dataset.observation_space)
# print("Action space:", dataset.action_space)
# print("Total episodes:", dataset.total_episodes)
# print("Total steps:", dataset.total_steps)

env  = dataset.recover_environment(render_mode='rgb_array')

episode = dataset.sample_episodes(n_episodes=1)[0]
# obs = env.reset()

print(episode.actions['image'])

<<<<<<< HEAD
    # obs, reward, terminated, truncated, info = env.step(env.action_space.sample()) # random action
    obs, reward, terminated, truncated, info = env.step(episode.actions[t]) # dataset action
    #print(info['step_task_completions'])
=======
# for t in range(100):
#     env.render()
>>>>>>> 9a61738c

#     # obs, reward, terminated, truncated, info = env.step(env.action_space.sample()) # random action
#     obs, reward, terminated, truncated, info = env.step(episode.actions[t]) # dataset action

#     if terminated or truncated:
#         break

#     if reward > 0:
#         print(f"Action {t} gave us the following reward: {reward}")

# print(obs)
# env.close()<|MERGE_RESOLUTION|>--- conflicted
+++ resolved
@@ -18,17 +18,12 @@
 
 print(episode.actions['image'])
 
-<<<<<<< HEAD
+# for t in range(100):
+#     env.render()
+
     # obs, reward, terminated, truncated, info = env.step(env.action_space.sample()) # random action
     obs, reward, terminated, truncated, info = env.step(episode.actions[t]) # dataset action
     #print(info['step_task_completions'])
-=======
-# for t in range(100):
-#     env.render()
->>>>>>> 9a61738c
-
-#     # obs, reward, terminated, truncated, info = env.step(env.action_space.sample()) # random action
-#     obs, reward, terminated, truncated, info = env.step(episode.actions[t]) # dataset action
 
 #     if terminated or truncated:
 #         break
